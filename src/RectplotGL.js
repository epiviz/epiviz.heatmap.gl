import BaseGL from "./BaseGL";
import { getMinMax, mapArrayOrTypedArray } from "./utils";

/**
 * Class to create traditional heatmap plots
 *
 * @class RectplotGL
 * @extends {BaseGL}
 */
class RectplotGL extends BaseGL {
  /**
   * Creates an instance of RectplotGL.
   * @param {string} selectorOrElement, a html dom selector or element.
   * @memberof RectplotGL
   */
  constructor(selectorOrElement) {
    super(selectorOrElement);

    // state
    this.state = {
      size: 20,
      opacity: 0.8,
      color: "#3182bd",
      xgap: 0,
      ygap: 0,
    };
  }

  /**
   * Generate the specification for Rect heatmap Plots.
   * checkout epiviz.gl for more information.
   *
   * @return {object} a specification object that epiviz.gl can understand
   * @memberof RectplotGL
   */
  generateSpec() {
    let xGaps = (i) => {
      return (
        1 +
        (Array.isArray(this.state["xgap"])
          ? this.state["xgap"][i]
          : this.state["xgap"])
      );
    };

    let yGaps = (i) => {
      return (
        1 +
        (Array.isArray(this.state["ygap"])
          ? this.state["ygap"][i]
          : this.state["ygap"])
      );
    };

    let spec_inputs = {};
<<<<<<< HEAD

    // Setting X and Y Axis Domains to [-1, 1]
    this.xAxisRange = [-1, 1];
    this.yAxisRange = [-1, 1];

    spec_inputs.x = this.input.x.map((e, i) => String(e));
    spec_inputs.y = this.input.y.map((e, i) => String(e));
=======
    spec_inputs.x = mapArrayOrTypedArray(this.input.x, (e, i) => String(e));
    spec_inputs.y = mapArrayOrTypedArray(this.input.y, (e, i) => String(e));
>>>>>>> 84dd21b6

    let default_width = 198 / (getMinMax(this.input.x)[1] + 1);
    let default_height = 198 / (getMinMax(this.input.y)[1] + 1);

    spec_inputs.width = mapArrayOrTypedArray(
      this.input.x,
      (e, i) => default_width - xGaps(i)
    );
    spec_inputs.height = mapArrayOrTypedArray(
      this.input.y,
      (e, i) => default_height - yGaps(i)
    );

    let spec = {
      margins: this.margins,
      defaultData: {
        x: spec_inputs.x,
        y: spec_inputs.y,
      },
      xAxis: "none",
      yAxis: "none",
      tracks: [
        {
          mark: "rect",
          x: {
            attribute: "x",
            type: "categorical",
            scale: "linear",
            cardinality: getMinMax(this.input.x)[1] + 1,
          },
          y: {
            attribute: "y",
            type: "categorical",
            scale: "linear",
            cardinality: getMinMax(this.input.y)[1] + 1,
          },
          opacity: { value: this.state.opacity },
          width: { value: default_width },
          height: { value: default_height },
        },
      ],
    };

    this._generateSpecForLabels(spec);
    this._generateSpecForEncoding(spec, "color", this.state.color);
    this._generateSpecForEncoding(spec, "size", this.state.size);
    this._generateSpecForEncoding(spec, "opacity", this.state.opacity);
    this._generateSpecForEncoding(spec, "width", spec_inputs.width);
    this._generateSpecForEncoding(spec, "height", spec_inputs.height);

    return spec;
  }
}

export default RectplotGL;<|MERGE_RESOLUTION|>--- conflicted
+++ resolved
@@ -53,18 +53,13 @@
     };
 
     let spec_inputs = {};
-<<<<<<< HEAD
 
     // Setting X and Y Axis Domains to [-1, 1]
     this.xAxisRange = [-1, 1];
     this.yAxisRange = [-1, 1];
 
-    spec_inputs.x = this.input.x.map((e, i) => String(e));
-    spec_inputs.y = this.input.y.map((e, i) => String(e));
-=======
     spec_inputs.x = mapArrayOrTypedArray(this.input.x, (e, i) => String(e));
     spec_inputs.y = mapArrayOrTypedArray(this.input.y, (e, i) => String(e));
->>>>>>> 84dd21b6
 
     let default_width = 198 / (getMinMax(this.input.x)[1] + 1);
     let default_height = 198 / (getMinMax(this.input.y)[1] + 1);
